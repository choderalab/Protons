--- conflicted
+++ resolved
@@ -3157,7 +3157,12 @@
 
             # Store work history
             attempt_data.work = work
-            log.debug('Calculate work for change from ' + str(initial_titration_states) + ' to ' + str(final_titration_states))
+            log.debug(
+                "Calculate work for change from "
+                + str(initial_titration_states)
+                + " to "
+                + str(final_titration_states)
+            )
 
             log_P_accept = -work
             log_P_accept += logp_ratio_residue_proposal
@@ -3174,7 +3179,6 @@
             # Accept or reject with Metropolis criteria.
             attempt_data.logp_accept = log_P_accept
             log.debug("Acceptance probability: %f", log_P_accept)
-<<<<<<< HEAD
             if self.sampling_method is SamplingMethod.MCMC:
                 accept_move = self._accept_reject(log_P_accept)
                 attempt_data.accepted = accept_move
@@ -3185,26 +3189,8 @@
                         final_titration_states,
                         titration_group_indices,
                         proposed_ion_states,
-=======
-            accept_move = self._accept_reject(log_P_accept)
-            attempt_data.accepted = accept_move
-
-            if accept_move:
-                # Accept.
-                log.debug('accept ncmc titration state change ...')
-
-                if initial_titration_states != final_titration_states:
-                    self.naccepted += 1
-                # Update titration states.
-                for titration_group_index in titration_group_indices:
-                    self._set_titration_state(
-                        titration_group_index,
-                        final_titration_states[titration_group_index],
-                        updateParameters=False,
->>>>>>> 008b3a33
                     )
 
-<<<<<<< HEAD
                 else:
                     self._set_state_reject_proposal(
                         initial_titration_states,
@@ -3214,38 +3200,6 @@
                         initial_positions,
                         initial_velocities,
                         initial_ion_states,
-=======
-                # If using NCMC, flip velocities to satisfy super-detailed balance.
-                if self.perturbations_per_trial > 0:
-                    self.context.setVelocities(
-                        -self.context.getState(getVelocities=True).getVelocities(
-                            asNumpy=True
-                        )
-                    )
-
-                # If maintaining charge neutrality using saltswap
-                if self.swapper is not None:
-                    # The excess ion count is updated with the change in counterions
-                    self.excess_ions -= net_charge_difference
-                    # The saltswap indices are updated to indicate the change of species
-                    for saltswap_residue, (from_ion_state, to_ion_state) in zip(
-                        saltswap_residue_indices, saltswap_states
-                    ):
-                        self.swapper.stateVector[saltswap_residue] = to_ion_state
-
-            else:
-                # Reject.
-                log.debug('reject ncmc titration state change ...')
-
-                if initial_titration_states != final_titration_states:
-                    self.nrejected += 1
-                # Restore titration states.
-                for titration_group_index in titration_group_indices:
-                    self._set_titration_state(
-                        titration_group_index,
-                        initial_titration_states[titration_group_index],
-                        updateParameters=False,
->>>>>>> 008b3a33
                     )
 
             elif self.sampling_method is SamplingMethod.IMPORTANCE:
@@ -3261,8 +3215,7 @@
 
         except Exception as err:
             if str(err) == "Particle coordinate is nan" and reject_on_nan:
-<<<<<<< HEAD
-                logging.warning("NaN during NCMC move, rejecting")
+                log.warning("NaN during NCMC move, rejecting")
                 self._set_state_reject_proposal(
                     initial_titration_states,
                     final_titration_states,
@@ -3272,37 +3225,6 @@
                     initial_velocities,
                     initial_ion_states,
                 )
-=======
-                log.warning("NaN during NCMC move, rejecting")
-                # Reject.
-                if initial_titration_states != final_titration_states:
-                    self.nrejected += 1
-                # Restore titration states.
-                for titration_group_index in titration_group_indices:
-                    self._set_titration_state(
-                        titration_group_index,
-                        initial_titration_states[titration_group_index],
-                        updateParameters=False,
-                    )
-
-                # If maintaining charge neutrality using saltswap
-                if self.swapper is not None:
-                    # Restore the salt species parameters
-                    for saltswap_residue, (from_ion_state, to_ion_state) in zip(
-                        saltswap_residue_indices, saltswap_states
-                    ):
-                        from_parameter = self._ion_parameters[from_ion_state]
-                        to_parameter = self._ion_parameters[to_ion_state]
-                        self.swapper.update_fractional_ion(
-                            saltswap_residue, from_parameter, to_parameter, 0.0
-                        )
-
-                for force_index, force in enumerate(self.forces_to_update):
-                    force.updateParametersInContext(self.context)
-                # If using NCMC, restore coordinates and flip velocities.
-                if self.perturbations_per_trial > 0:
-                    self.context.setPositions(initial_positions)
->>>>>>> 008b3a33
             else:
                 raise
         finally:
@@ -4162,23 +4084,37 @@
         return quant
 
 
-
-
-
 class TautomerNCMCProtonDrive(NCMCProtonDrive):
-
-    def __init__(self, temperature, topology, system, pressure=None, perturbations_per_trial=0, propagations_per_step=1):
-
-        super().__init__(temperature, topology, system, pressure=pressure, perturbations_per_trial=perturbations_per_trial, propagations_per_step=propagations_per_step)
+    def __init__(
+        self,
+        temperature,
+        topology,
+        system,
+        pressure=None,
+        perturbations_per_trial=0,
+        propagations_per_step=1,
+    ):
+
+        super().__init__(
+            temperature,
+            topology,
+            system,
+            pressure=pressure,
+            perturbations_per_trial=perturbations_per_trial,
+            propagations_per_step=propagations_per_step,
+        )
         # Store force object pointers.
-        force_classes_to_update = ['NonbondedForce', 'HarmonicBondForce', 'HarmonicAngleForce', 'PeriodicTorsionForce']
+        force_classes_to_update = [
+            "NonbondedForce",
+            "HarmonicBondForce",
+            "HarmonicAngleForce",
+            "PeriodicTorsionForce",
+        ]
         self.forces_to_update = list()
         for force_index in range(self.system.getNumForces()):
             force = self.system.getForce(force_index)
             if force.__class__.__name__ in force_classes_to_update:
                 self.forces_to_update.append(force)
-
-
 
     def _cache_force(self, titration_group_index, titration_state_index):
         """
@@ -4202,31 +4138,34 @@
 
         """
 
-        log.info('#########################')
-        log.info('Titration group index {}'.format(titration_group_index))
-        log.info('titration state index {}'.format(titration_state_index))
-        log.info('#########################')
+        log.info("#########################")
+        log.info("Titration group index {}".format(titration_group_index))
+        log.info("titration state index {}".format(titration_state_index))
+        log.info("#########################")
 
         titration_group = self.titrationGroups[titration_group_index]
-        titration_state = self.titrationGroups[titration_group_index][titration_state_index]
-
+        titration_state = self.titrationGroups[titration_group_index][
+            titration_state_index
+        ]
 
         parameters = titration_state.lookup_for_parameters
 
-        
         # genearte atom idx to atom name dictionaries
         atom_name_to_openMM_indice = dict()
         openMM_indices_to_atom_name = dict()
         atom_indices = titration_group.atom_indices
-        # the ffxml indices are sequential - the openMM indices are not. Since 
-        # the openMM indices and their order are known it is possible to  
-        # map the ffxml indices to the openMM indices - atom_indices are generated in 
+        # the ffxml indices are sequential - the openMM indices are not. Since
+        # the openMM indices and their order are known it is possible to
+        # map the ffxml indices to the openMM indices - atom_indices are generated in
         # _add_xml_titration_groups()
-        ffxml_indices_to_openMM_indices = dict(zip(list(range(len(atom_indices))), atom_indices))
-
-
-        for atom_name in parameters['nonbonded']:
-            idx = ffxml_indices_to_openMM_indices[parameters['nonbonded'][atom_name]['ffxml_index']]
+        ffxml_indices_to_openMM_indices = dict(
+            zip(list(range(len(atom_indices))), atom_indices)
+        )
+
+        for atom_name in parameters["nonbonded"]:
+            idx = ffxml_indices_to_openMM_indices[
+                parameters["nonbonded"][atom_name]["ffxml_index"]
+            ]
             openMM_indices_to_atom_name[idx] = atom_name
             atom_name_to_openMM_indice[atom_name] = idx
 
@@ -4234,100 +4173,151 @@
 
         # Store the parameters per individual force
         f_params = list()
-       
 
         for force_index, force in enumerate(self.forces_to_update):
 
             # Get name of force class.
             force_classname = force.__class__.__name__
-            
+
             # cache atom parameters for current state
-            if force_classname == 'NonbondedForce':
+            if force_classname == "NonbondedForce":
                 f_params.append(dict(atoms=defaultdict()))
-                
-                for atom_index in atom_indices:  
-                    atom_name = openMM_indices_to_atom_name[atom_index]                   
-                    current_parameters = {key: value for (key, value) in parameters['nonbonded'][atom_name].items()}
-                    current_parameters['name'] = atom_name
-                    f_params[force_index]['atoms'][atom_index] = current_parameters
-
-            elif force_classname == 'HarmonicBondForce':
+
+                for atom_index in atom_indices:
+                    atom_name = openMM_indices_to_atom_name[atom_index]
+                    current_parameters = {
+                        key: value
+                        for (key, value) in parameters["nonbonded"][atom_name].items()
+                    }
+                    current_parameters["name"] = atom_name
+                    f_params[force_index]["atoms"][atom_index] = current_parameters
+
+            elif force_classname == "HarmonicBondForce":
                 f_params.append(dict(bonds=defaultdict()))
                 # only heavy atom - heavy atom bonds are regarded
                 for bond_index in range(force.getNumBonds()):
                     a1, a2, length, k = force.getBondParameters(bond_index)
                     # test if this bond is a ligand bond
-                    if not all(x in atom_indices for x in [a1,a2]):
+                    if not all(x in atom_indices for x in [a1, a2]):
                         continue
 
                     atom_name1 = openMM_indices_to_atom_name[a1]
                     atom_name2 = openMM_indices_to_atom_name[a2]
 
                     # update current parameters with particular titration state
-                    current_parameters = {key: value for (key, value) in parameters['bonded'][(atom_name1,atom_name2)].items()}
-                    current_parameters['atom1_idx'], current_parameters['atom2_idx'] = a1, a2
-                    current_parameters['atom_name1'], current_parameters['atom_name2'] = atom_name1, atom_name2
-                    f_params[force_index]['bonds'][bond_index] = current_parameters         
-            
-            elif force_classname == 'HarmonicAngleForce':
+                    current_parameters = {
+                        key: value
+                        for (key, value) in parameters["bonded"][
+                            (atom_name1, atom_name2)
+                        ].items()
+                    }
+                    current_parameters["atom1_idx"], current_parameters["atom2_idx"] = (
+                        a1,
+                        a2,
+                    )
+                    current_parameters["atom_name1"], current_parameters[
+                        "atom_name2"
+                    ] = (atom_name1, atom_name2)
+                    f_params[force_index]["bonds"][bond_index] = current_parameters
+
+            elif force_classname == "HarmonicAngleForce":
                 f_params.append(dict(angles=defaultdict()))
                 for angle_index in range(force.getNumAngles()):
                     a1, a2, a3, angle_value, k = force.getAngleParameters(angle_index)
                     # test if this angle is a ligand angle
-                    if not all(x in atom_indices for x in [a1,a2,a3]):
+                    if not all(x in atom_indices for x in [a1, a2, a3]):
                         continue
 
-                    atom_name1,atom_name2,atom_name3 = openMM_indices_to_atom_name[a1],openMM_indices_to_atom_name[a2],openMM_indices_to_atom_name[a3]
-                    current_parameters = {key: value for (key, value) in parameters['angle'][(atom_name1,atom_name2,atom_name3)].items()}
-                    current_parameters['atom1_idx'], current_parameters['atom2_idx'], current_parameters['atom3_idx'] = a1, a2, a3
-                    current_parameters['atom_name1'], current_parameters['atom_name2'], current_parameters['atom_name3'] = atom_name1, atom_name2, atom_name3
+                    atom_name1, atom_name2, atom_name3 = (
+                        openMM_indices_to_atom_name[a1],
+                        openMM_indices_to_atom_name[a2],
+                        openMM_indices_to_atom_name[a3],
+                    )
+                    current_parameters = {
+                        key: value
+                        for (key, value) in parameters["angle"][
+                            (atom_name1, atom_name2, atom_name3)
+                        ].items()
+                    }
+                    current_parameters["atom1_idx"], current_parameters[
+                        "atom2_idx"
+                    ], current_parameters["atom3_idx"] = (a1, a2, a3)
+                    current_parameters["atom_name1"], current_parameters[
+                        "atom_name2"
+                    ], current_parameters["atom_name3"] = (
+                        atom_name1,
+                        atom_name2,
+                        atom_name3,
+                    )
                     # update current parameters with particular titration state
-                    f_params[force_index]['angles'][angle_index] = current_parameters
-            
+                    f_params[force_index]["angles"][angle_index] = current_parameters
+
             # set torsion parameters
-            elif force_classname == 'PeriodicTorsionForce':
+            elif force_classname == "PeriodicTorsionForce":
                 f_params.append(dict(torsion=list(), ks=defaultdict()))
                 # torsions are initialized differently than the other forces
                 # for each state all its torsions are added with force constant zero
-                # and two lists generated that have 
-                #   -) the index of all torsions that are real for this state and 
-                #   -) the force constants for each torsion  
-                for torsion in parameters['torsion']:
-                    idx = force.addTorsion(atom_name_to_openMM_indice[parameters['torsion'][torsion]['name1']],
-                                    atom_name_to_openMM_indice[parameters['torsion'][torsion]['name2']],
-                                    atom_name_to_openMM_indice[parameters['torsion'][torsion]['name3']],
-                                    atom_name_to_openMM_indice[parameters['torsion'][torsion]['name4']],
-                                    int(parameters['torsion'][torsion]['periodicity']),
-                                    float(parameters['torsion'][torsion]['phase']),
-                                    float(0.0))
-                    f_params[force_index]['torsion'].append(idx)
-                    f_params[force_index]['ks'][idx] = parameters['torsion'][torsion]['k']
+                # and two lists generated that have
+                #   -) the index of all torsions that are real for this state and
+                #   -) the force constants for each torsion
+                for torsion in parameters["torsion"]:
+                    idx = force.addTorsion(
+                        atom_name_to_openMM_indice[
+                            parameters["torsion"][torsion]["name1"]
+                        ],
+                        atom_name_to_openMM_indice[
+                            parameters["torsion"][torsion]["name2"]
+                        ],
+                        atom_name_to_openMM_indice[
+                            parameters["torsion"][torsion]["name3"]
+                        ],
+                        atom_name_to_openMM_indice[
+                            parameters["torsion"][torsion]["name4"]
+                        ],
+                        int(parameters["torsion"][torsion]["periodicity"]),
+                        float(parameters["torsion"][torsion]["phase"]),
+                        float(0.0),
+                    )
+                    f_params[force_index]["torsion"].append(idx)
+                    f_params[force_index]["ks"][idx] = parameters["torsion"][torsion][
+                        "k"
+                    ]
 
             else:
-                raise Exception("Don't know how to update force type '%s'" % force_classname)
+                raise Exception(
+                    "Don't know how to update force type '%s'" % force_classname
+                )
 
             # Update exceptions
             # TODO: Handle Custom forces.
-            if force_classname == 'NonbondedForce':
-                f_params[force_index]['exceptions'] = list()
-                for e_ix, exception_index in enumerate(titration_group.exception_indices):
+            if force_classname == "NonbondedForce":
+                f_params[force_index]["exceptions"] = list()
+                for e_ix, exception_index in enumerate(
+                    titration_group.exception_indices
+                ):
                     [particle1, particle2, chargeProd, sigma, epsilon] = map(
-                        strip_in_unit_system, force.getExceptionParameters(exception_index))
+                        strip_in_unit_system,
+                        force.getExceptionParameters(exception_index),
+                    )
 
                     # NOTE: mw: not sure if this does what it is intendent to do
                     atom_name1 = openMM_indices_to_atom_name[particle1]
                     atom_name2 = openMM_indices_to_atom_name[particle2]
-                    parameters['nonbonded'][atom_name1]['charge']
+                    parameters["nonbonded"][atom_name1]["charge"]
 
                     # Deal with exceptions between atoms outside of titratable residue
                     try:
-                        charge_1 = parameters['nonbonded'][atom_name1]['charge']
+                        charge_1 = parameters["nonbonded"][atom_name1]["charge"]
                     except KeyError:
-                        charge_1 = strip_in_unit_system(force.getParticleParameters(particle1)[0])
+                        charge_1 = strip_in_unit_system(
+                            force.getParticleParameters(particle1)[0]
+                        )
                     try:
-                        charge_2 = parameters['nonbonded'][atom_name2]['charge']
+                        charge_2 = parameters["nonbonded"][atom_name2]["charge"]
                     except KeyError:
-                        charge_2 = strip_in_unit_system(force.getParticleParameters(particle2)[0])
+                        charge_2 = strip_in_unit_system(
+                            force.getParticleParameters(particle2)[0]
+                        )
 
                     chargeProd = self.coulomb14scale * charge_1 * charge_2
 
@@ -4341,13 +4331,29 @@
 
                     # store specific local variables in dict by name
                     exc_dict = dict()
-                    for i in ('exception_index', 'particle1', 'particle2', 'chargeProd', 'sigma', 'epsilon'):
+                    for i in (
+                        "exception_index",
+                        "particle1",
+                        "particle2",
+                        "chargeProd",
+                        "sigma",
+                        "epsilon",
+                    ):
                         exc_dict[i] = locals()[i]
-                    f_params[force_index]['exceptions'].append(exc_dict)
-
-        self.titrationGroups[titration_group_index][titration_state_index].forces = f_params
-
-    def _update_forces(self, titration_group_index, final_titration_state_index, initial_titration_state_index=None, fractional_titration_state=1.0, final=False):
+                    f_params[force_index]["exceptions"].append(exc_dict)
+
+        self.titrationGroups[titration_group_index][
+            titration_state_index
+        ].forces = f_params
+
+    def _update_forces(
+        self,
+        titration_group_index,
+        final_titration_state_index,
+        initial_titration_state_index=None,
+        fractional_titration_state=1.0,
+        final=False,
+    ):
         """
         Update the force parameters to a new tautomer state by reading them from the cache.
 
@@ -4385,143 +4391,232 @@
             initial_titration_state_index = final_titration_state_index
 
         # Retrieve cached force parameters fro this titration state.
-        cache_initial_forces = self.titrationGroups[titration_group_index][initial_titration_state_index].forces
-        cache_final_forces = self.titrationGroups[titration_group_index][final_titration_state_index].forces
-        
-        atom_name_by_atom_index = self.titrationGroups[titration_group_index].atom_indices_to_atom_name
- 
+        cache_initial_forces = self.titrationGroups[titration_group_index][
+            initial_titration_state_index
+        ].forces
+        cache_final_forces = self.titrationGroups[titration_group_index][
+            final_titration_state_index
+        ].forces
+
+        atom_name_by_atom_index = self.titrationGroups[
+            titration_group_index
+        ].atom_indices_to_atom_name
+
         # Modify parameters
         for force_index, force in enumerate(self.forces_to_update):
             # Get name of force class.
             force_classname = force.__class__.__name__
-            if force_classname == 'NonbondedForce':
-                
+            if force_classname == "NonbondedForce":
+
                 # Update forces using appropriately blended parameters
                 for atom_idx in atom_name_by_atom_index:
-                    atom_initial = cache_initial_forces[force_index]['atoms'][atom_idx]
-                    atom_final = cache_final_forces[force_index]['atoms'][atom_idx]
+                    atom_initial = cache_initial_forces[force_index]["atoms"][atom_idx]
+                    atom_final = cache_final_forces[force_index]["atoms"][atom_idx]
                     atom = {}
 
-                    # only change parameters if needed, otherwise keep old parameters 
-                    if atom_initial['charge'] != atom_final['charge'] or atom_initial['sigma'] != atom_final['sigma'] or atom_initial['epsilon'] != atom_final['epsilon']:
-                        
-                        #charge is scaled seperat from sigma and epsiolon to enable shielding of charges if charge increases
-                        for parameter_name in ['sigma', 'epsilon']:
+                    # only change parameters if needed, otherwise keep old parameters
+                    if (
+                        atom_initial["charge"] != atom_final["charge"]
+                        or atom_initial["sigma"] != atom_final["sigma"]
+                        or atom_initial["epsilon"] != atom_final["epsilon"]
+                    ):
+
+                        # charge is scaled seperat from sigma and epsiolon to enable shielding of charges if charge increases
+                        for parameter_name in ["sigma", "epsilon"]:
                             scale = fractional_titration_state
-                            #if charges increase epsilon and sigma have to increase faster to shield charges
-                            if float(atom_final['charge']) > float(atom_initial['charge']):
-                                scale = min(scale* 2.0, 1.0)
-                            atom[parameter_name] = (1.0 - scale) * atom_initial[parameter_name] + scale * atom_final[parameter_name]
-                        
-                        for parameter_name in ['charge']:
+                            # if charges increase epsilon and sigma have to increase faster to shield charges
+                            if float(atom_final["charge"]) > float(
+                                atom_initial["charge"]
+                            ):
+                                scale = min(scale * 2.0, 1.0)
+                            atom[parameter_name] = (1.0 - scale) * atom_initial[
+                                parameter_name
+                            ] + scale * atom_final[parameter_name]
+
+                        for parameter_name in ["charge"]:
                             # if charges are decresed they should decrease faster to avoid unshielded charges
                             scale = fractional_titration_state
-                            if float(atom_final['charge']) < float(atom_initial['charge']):
-                                scale = min(scale* 2.0, 1.0)
-                            atom[parameter_name] = (1.0 - scale) * atom_initial[parameter_name] + scale * atom_final[parameter_name]
+                            if float(atom_final["charge"]) < float(
+                                atom_initial["charge"]
+                            ):
+                                scale = min(scale * 2.0, 1.0)
+                            atom[parameter_name] = (1.0 - scale) * atom_initial[
+                                parameter_name
+                            ] + scale * atom_final[parameter_name]
                     else:
                         # keep initial parameters since nothing changed
-                        for parameter_name in ['sigma', 'epsilon', 'charge']:
+                        for parameter_name in ["sigma", "epsilon", "charge"]:
                             atom[parameter_name] = atom_initial[parameter_name]
-                           
-                    force.setParticleParameters(atom_idx, atom['charge'], atom['sigma'], atom['epsilon'])                          
-                    
-                    
-                    for (exc_initial, exc_final) in zip(cache_initial_forces[force_index]['exceptions'], cache_final_forces[force_index]['exceptions']):
-                                                
-                        exc = {key: exc_initial[key] for key in ['exception_index', 'particle1', 'particle2']}
-                        for parameter_name in ['chargeProd', 'sigma', 'epsilon']:
-                            exc[parameter_name] = (1.0 - fractional_titration_state) * exc_initial[parameter_name] + \
-                                fractional_titration_state * exc_final[parameter_name]
+
+                    force.setParticleParameters(
+                        atom_idx, atom["charge"], atom["sigma"], atom["epsilon"]
+                    )
+
+                    for (exc_initial, exc_final) in zip(
+                        cache_initial_forces[force_index]["exceptions"],
+                        cache_final_forces[force_index]["exceptions"],
+                    ):
+
+                        exc = {
+                            key: exc_initial[key]
+                            for key in ["exception_index", "particle1", "particle2"]
+                        }
+                        for parameter_name in ["chargeProd", "sigma", "epsilon"]:
+                            exc[parameter_name] = (
+                                (1.0 - fractional_titration_state)
+                                * exc_initial[parameter_name]
+                                + fractional_titration_state * exc_final[parameter_name]
+                            )
                         force.setExceptionParameters(
-                            exc['exception_index'], exc['particle1'], exc['particle2'], exc['chargeProd'], exc['sigma'], exc['epsilon'])                   
-                    
-            
-            elif force_classname == 'HarmonicBondForce':
+                            exc["exception_index"],
+                            exc["particle1"],
+                            exc["particle2"],
+                            exc["chargeProd"],
+                            exc["sigma"],
+                            exc["epsilon"],
+                        )
+
+            elif force_classname == "HarmonicBondForce":
                 # ensure that there are equal number of chached bonded parameters present
-                if len((cache_initial_forces[force_index]['bonds'])) != len((cache_final_forces[force_index]['bonds'])):
-                    raise ValueError('Non equal number of bonded forces. Abort.')
-
-                for bond_idx in cache_initial_forces[force_index]['bonds']:
-                    bond_initial = cache_initial_forces[force_index]['bonds'][bond_idx]
-                    bond_final = cache_final_forces[force_index]['bonds'][bond_idx]
-                    bond = {'atom1_idx' : bond_initial['atom1_idx'], 'atom2_idx' : bond_initial['atom2_idx'], 'bond_index' : bond_idx}
+                if len((cache_initial_forces[force_index]["bonds"])) != len(
+                    (cache_final_forces[force_index]["bonds"])
+                ):
+                    raise ValueError("Non equal number of bonded forces. Abort.")
+
+                for bond_idx in cache_initial_forces[force_index]["bonds"]:
+                    bond_initial = cache_initial_forces[force_index]["bonds"][bond_idx]
+                    bond_final = cache_final_forces[force_index]["bonds"][bond_idx]
+                    bond = {
+                        "atom1_idx": bond_initial["atom1_idx"],
+                        "atom2_idx": bond_initial["atom2_idx"],
+                        "bond_index": bond_idx,
+                    }
 
                     # update bonds that changed parameters
-                    if bond_initial['length'] != bond_final['length'] or bond_initial['k'] != bond_final['k']:
+                    if (
+                        bond_initial["length"] != bond_final["length"]
+                        or bond_initial["k"] != bond_final["k"]
+                    ):
                         scale = fractional_titration_state
-                        for parameter_name in ['length', 'k']:
+                        for parameter_name in ["length", "k"]:
                             # generate new, interpolated parameters
-                            bond[parameter_name]  = (1.0 - scale) * float(bond_initial[parameter_name]) + scale * float(bond_final[parameter_name])
+                            bond[parameter_name] = (1.0 - scale) * float(
+                                bond_initial[parameter_name]
+                            ) + scale * float(bond_final[parameter_name])
                     else:
-                        for parameter_name in ['length', 'k']:
+                        for parameter_name in ["length", "k"]:
                             # use old parameters
                             bond[parameter_name] = bond_initial[parameter_name]
 
                     # set new parameters using atom indices
-                    force.setBondParameters(bond_idx, bond['atom1_idx'], bond['atom2_idx'], float(bond['length']), float(bond['k']))
-                        
-            elif force_classname == 'HarmonicAngleForce':
-                if len((cache_initial_forces[force_index]['angles'])) != len((cache_final_forces[force_index]['angles'])):
-                    raise ValueError('Non equal number of angle forces. Abort.')
-                
-                for angle_idx in cache_initial_forces[force_index]['angles']:
-                    angle_initial = cache_initial_forces[force_index]['angles'][angle_idx]
-                    angle_final = cache_final_forces[force_index]['angles'][angle_idx]
-
-                    a1, a2, a3 = angle_initial['atom1_idx'], angle_initial['atom2_idx'], angle_initial['atom3_idx']
+                    force.setBondParameters(
+                        bond_idx,
+                        bond["atom1_idx"],
+                        bond["atom2_idx"],
+                        float(bond["length"]),
+                        float(bond["k"]),
+                    )
+
+            elif force_classname == "HarmonicAngleForce":
+                if len((cache_initial_forces[force_index]["angles"])) != len(
+                    (cache_final_forces[force_index]["angles"])
+                ):
+                    raise ValueError("Non equal number of angle forces. Abort.")
+
+                for angle_idx in cache_initial_forces[force_index]["angles"]:
+                    angle_initial = cache_initial_forces[force_index]["angles"][
+                        angle_idx
+                    ]
+                    angle_final = cache_final_forces[force_index]["angles"][angle_idx]
+
+                    a1, a2, a3 = (
+                        angle_initial["atom1_idx"],
+                        angle_initial["atom2_idx"],
+                        angle_initial["atom3_idx"],
+                    )
                     angle = {}
-                    
+
                     # update angles that changed parameters
-                    if angle_initial['angle'] != angle_final['angle'] or angle_initial['k'] != angle_final['k']:
+                    if (
+                        angle_initial["angle"] != angle_final["angle"]
+                        or angle_initial["k"] != angle_final["k"]
+                    ):
                         scale = fractional_titration_state
-                        for parameter_name in ['angle', 'k']:
-                            angle[parameter_name] = (1.0 - scale) * float(angle_initial[parameter_name]) + scale * float(angle_final[parameter_name])
+                        for parameter_name in ["angle", "k"]:
+                            angle[parameter_name] = (1.0 - scale) * float(
+                                angle_initial[parameter_name]
+                            ) + scale * float(angle_final[parameter_name])
                     else:
-                        for parameter_name in ['angle', 'k']:
+                        for parameter_name in ["angle", "k"]:
                             # use old parameters
                             angle[parameter_name] = float(angle_initial[parameter_name])
-                    
-                    force.setAngleParameters(angle_idx, a1, a2, a3, angle['angle'], angle['k'])
-
-            elif force_classname == 'PeriodicTorsionForce':
+
+                    force.setAngleParameters(
+                        angle_idx, a1, a2, a3, angle["angle"], angle["k"]
+                    )
+
+            elif force_classname == "PeriodicTorsionForce":
 
                 for idx in range(force.getNumTorsions()):
-                    a1, a2, a3, a4, periodicity, phase, k = map(strip_in_unit_system, force.getTorsionParameters(idx))
+                    a1, a2, a3, a4, periodicity, phase, k = map(
+                        strip_in_unit_system, force.getTorsionParameters(idx)
+                    )
                     # test if this torsion is a ligand torsion
-                    if not all(x in atom_name_by_atom_index.keys() for x in [a1,a2,a3,a4]):
+                    if not all(
+                        x in atom_name_by_atom_index.keys() for x in [a1, a2, a3, a4]
+                    ):
                         continue
-                    
+
                     new_k = None
-                    # initial state torsions are scaled down 
-                    if idx in cache_initial_forces[force_index]['torsion']:
+                    # initial state torsions are scaled down
+                    if idx in cache_initial_forces[force_index]["torsion"]:
                         if fractional_titration_state <= 0.5:
-                            scaling = (1.0 - (2* fractional_titration_state))
+                            scaling = 1.0 - (2 * fractional_titration_state)
                         else:
                             scaling = 0.0
-                        new_k = scaling * float(cache_initial_forces[force_index]['ks'][idx])
+                        new_k = scaling * float(
+                            cache_initial_forces[force_index]["ks"][idx]
+                        )
 
                     # final state torsions are scaled up
-                    if idx in cache_final_forces[force_index]['torsion']:
+                    if idx in cache_final_forces[force_index]["torsion"]:
                         if fractional_titration_state <= 0.5:
                             scaling = 0.0
                         else:
-                            scaling = (2* (fractional_titration_state - 0.5))
-                        new_k = scaling * float(cache_final_forces[force_index]['ks'][idx])
+                            scaling = 2 * (fractional_titration_state - 0.5)
+                        new_k = scaling * float(
+                            cache_final_forces[force_index]["ks"][idx]
+                        )
 
                     # other state torsions are kept with k = 0.0
-                    if idx not in cache_initial_forces[force_index]['torsion'] and idx not in cache_final_forces[force_index]['torsion']:
+                    if (
+                        idx not in cache_initial_forces[force_index]["torsion"]
+                        and idx not in cache_final_forces[force_index]["torsion"]
+                    ):
                         new_k = 0.0
-                    force.setTorsionParameters(idx, a1, a2, a3, a4, periodicity, phase, new_k)
+                    force.setTorsionParameters(
+                        idx, a1, a2, a3, a4, periodicity, phase, new_k
+                    )
             else:
-                raise Exception("Don't know how to update force type '%s'" % force_classname)
-
+                raise Exception(
+                    "Don't know how to update force type '%s'" % force_classname
+                )
 
 
 class TautomerForceFieldProtonDrive(TautomerNCMCProtonDrive):
-    
-    def __init__(self, temperature, topology, system, forcefield, ffxml_files, pressure=None, perturbations_per_trial=0, propagations_per_step=1, residues_by_name=None, residues_by_index=None):
-
+    def __init__(
+        self,
+        temperature,
+        topology,
+        system,
+        forcefield,
+        ffxml_files,
+        pressure=None,
+        perturbations_per_trial=0,
+        propagations_per_step=1,
+        residues_by_name=None,
+        residues_by_index=None,
+    ):
 
         """
         Initialize a Monte Carlo titration driver for simulation of tautomer states
@@ -4567,7 +4662,14 @@
             if not isinstance(residues_by_index, list):
                 raise TypeError("residues_by_index needs to be a list")
 
-        super(TautomerForceFieldProtonDrive, self).__init__(temperature, topology, system, pressure, perturbations_per_trial=perturbations_per_trial, propagations_per_step=propagations_per_step)
+        super(TautomerForceFieldProtonDrive, self).__init__(
+            temperature,
+            topology,
+            system,
+            pressure,
+            perturbations_per_trial=perturbations_per_trial,
+            propagations_per_step=propagations_per_step,
+        )
 
         ffxml_residues = self._parse_ffxml_files(ffxml_files)
 
@@ -4580,19 +4682,29 @@
             for residue_index in residues_by_index:
                 residue = all_residues[residue_index]
                 if residue.name not in ffxml_residues:
-                    raise ValueError("Residue '{}:{}' is not treatable using protons. Please provide Protons parameters using an ffxml file, or deselect it.".format(residue.name, residue.index))
+                    raise ValueError(
+                        "Residue '{}:{}' is not treatable using protons. Please provide Protons parameters using an ffxml file, or deselect it.".format(
+                            residue.name, residue.index
+                        )
+                    )
             selected_residue_indices.extend(residues_by_index)
 
         # Validate user specified residue names
         if residues_by_name is not None:
             for residue_name in residues_by_name:
                 if residue_name not in ffxml_residues:
-                    raise ValueError("Residue type '{}' is not a protons compatible residue. Please provide Protons parameters using an ffxml file, or deselect it.".format(residue_name))
+                    raise ValueError(
+                        "Residue type '{}' is not a protons compatible residue. Please provide Protons parameters using an ffxml file, or deselect it.".format(
+                            residue_name
+                        )
+                    )
 
             for residue in all_residues:
                 if residue.name in residues_by_name:
                     selected_residue_indices.append(residue.index)
-                    log.info('Selected residue indeces: {}'.format(selected_residue_indices))
+                    log.info(
+                        "Selected residue indeces: {}".format(selected_residue_indices)
+                    )
         # If no names or indices are specified, make all compatible residues titratable
         if residues_by_name is None and residues_by_index is None:
             for residue in all_residues:
@@ -4601,7 +4713,9 @@
 
         # Remove duplicate indices and sort
         selected_residue_indices = sorted(list(set(selected_residue_indices)))
-        self._add_xml_titration_groups(topology, forcefield, ffxml_residues, selected_residue_indices)
+        self._add_xml_titration_groups(
+            topology, forcefield, ffxml_residues, selected_residue_indices
+        )
 
         return
 
@@ -4634,24 +4748,29 @@
                 tree = etree.parse(file)
                 xmltrees.append(tree)
             except IOError:
-                full_path = os.path.join(os.path.dirname(__file__), 'data', file)
+                full_path = os.path.join(os.path.dirname(__file__), "data", file)
                 tree = etree.parse(full_path)
                 xmltrees.append(tree)
 
         for xmltree in xmltrees:
             # All residues that contain a protons block
-            for xml_residue in xmltree.xpath('/ForceField/Residues/Residue[Protons]'):
+            for xml_residue in xmltree.xpath("/ForceField/Residues/Residue[Protons]"):
                 xml_resname = xml_residue.get("name")
                 if not xml_resname in ffxml_residues:
                     # Store the protons block of the residue
                     ffxml_residues[xml_resname] = xml_residue
                 else:
-                    raise ValueError("Duplicate residue name found in parameters: {}".format(xml_resname))
+                    raise ValueError(
+                        "Duplicate residue name found in parameters: {}".format(
+                            xml_resname
+                        )
+                    )
 
         return ffxml_residues
 
-
-    def _add_xml_titration_groups(self, topology, forcefield, ffxml_residues, selected_residue_indices):
+    def _add_xml_titration_groups(
+        self, topology, forcefield, ffxml_residues, selected_residue_indices
+    ):
         """
         Create tautomer groups for the selected residues in the topology, using ffxml information gathered earlier.
         Parameters
@@ -4679,7 +4798,9 @@
 
             template = forcefield._templates[residue.name]
             # Find the system indices of the template atoms for this residue
-            matches = app.forcefield._matchResidue(residue, template, bonded_to_atoms_list)
+            matches = app.forcefield._matchResidue(
+                residue, template, bonded_to_atoms_list
+            )
 
             if matches is None:
                 raise ValueError("Could not match residue atoms to template.")
@@ -4687,7 +4808,7 @@
             atom_indices = [atom.index for atom in residue.atoms()]
             # Sort the atom indices in the template in the same order as the topology indices.
             atom_indices = [id for (match, id) in sorted(zip(matches, atom_indices))]
-            protons_block = ffxml_residues[residue.name].xpath('Protons')[0]
+            protons_block = ffxml_residues[residue.name].xpath("Protons")[0]
 
             residue_pka = None
             pka_data = None
@@ -4695,39 +4816,62 @@
             if residue.name in available_pkas:
                 residue_pka = available_pkas[residue.name]
 
-            if len(protons_block.findall('State/Condition')) > 0 and residue_pka is None:
-                pka_data = DataFrame(columns=["pH", 'Temperature (K)', 'Ionic strength (mM)', 'log population'])
-                for state_index, state_block in enumerate(protons_block.xpath('State')):
-                    for condition in state_block.xpath('Condition'):
+            if (
+                len(protons_block.findall("State/Condition")) > 0
+                and residue_pka is None
+            ):
+                pka_data = DataFrame(
+                    columns=[
+                        "pH",
+                        "Temperature (K)",
+                        "Ionic strength (mM)",
+                        "log population",
+                    ]
+                )
+                for state_index, state_block in enumerate(protons_block.xpath("State")):
+                    for condition in state_block.xpath("Condition"):
                         row = dict(State=state_index)
                         try:
-                            row['pH'] = float(condition.get('pH'))
+                            row["pH"] = float(condition.get("pH"))
                         except TypeError:
-                            row['pH'] = None
+                            row["pH"] = None
                         try:
-                            row['Temperature (K)'] = float(condition.get('temperature_kelvin'))
+                            row["Temperature (K)"] = float(
+                                condition.get("temperature_kelvin")
+                            )
                         except TypeError:
-                            row['Temperature (K)'] = None
+                            row["Temperature (K)"] = None
                         try:
-                            row['Ionic strength (mM)'] = float(condition.get('ionic_strength_mM'))
+                            row["Ionic strength (mM)"] = float(
+                                condition.get("ionic_strength_mM")
+                            )
                         except TypeError:
-                            row['Ionic strength (mM)'] = None
-                        logpop = condition.get('log_population')
+                            row["Ionic strength (mM)"] = None
+                        logpop = condition.get("log_population")
                         try:
-                            row['log population'] = float(logpop)
+                            row["log population"] = float(logpop)
                         except TypeError:
-                            raise ValueError("The log population provided can not be converted to a number :'{}'".format(logpop))
+                            raise ValueError(
+                                "The log population provided can not be converted to a number :'{}'".format(
+                                    logpop
+                                )
+                            )
                         pka_data = pka_data.append(row, ignore_index=True)
 
             # Create a new group with the given indices
-            self._add_titratable_group(atom_indices,
-                                       residue.name,
-                                       name="Chain {} Residue {} {}".format(residue.chain.id, residue.name, residue.id),
-                                       residue_pka=residue_pka, pka_data=pka_data)
+            self._add_titratable_group(
+                atom_indices,
+                residue.name,
+                name="Chain {} Residue {} {}".format(
+                    residue.chain.id, residue.name, residue.id
+                ),
+                residue_pka=residue_pka,
+                pka_data=pka_data,
+            )
 
             # Define titration states.
-            log.info('- Parameters for the different states as defined in ffxml')
-            
+            log.info("- Parameters for the different states as defined in ffxml")
+
             ################################################
             ################################################
 
@@ -4736,15 +4880,24 @@
                 # is defined in elementary_charge units
                 state_index = int(state_block.get("index"))
 
-                relative_energy = float(state_block.get("g_k")) * unit.kilocalories_per_mole
+                relative_energy = (
+                    float(state_block.get("g_k")) * unit.kilocalories_per_mole
+                )
                 # Get proton count.
                 proton_count = int(state_block.get("proton_count"))
                 # Read in parameters for state from ffxl and generate lookup dicts
-                parameters_for_current_state = self._generating_parameter_for_current_state(state_block)
+                parameters_for_current_state = self._generating_parameter_for_current_state(
+                    state_block
+                )
 
                 # Create titration state.
-                self._add_titration_state(group_index, relative_energy, parameters_for_current_state, proton_count)
-                #self._look_at_torsions(group_index, state_index)
+                self._add_titration_state(
+                    group_index,
+                    relative_energy,
+                    parameters_for_current_state,
+                    proton_count,
+                )
+                # self._look_at_torsions(group_index, state_index)
                 self._cache_force(group_index, state_index)
 
             # Set default state for this group.
@@ -4788,8 +4941,8 @@
             )
 
         charges = []
-        for atom in parameters_for_current_state['nonbonded']:
-            charges.append(parameters_for_current_state['nonbonded'][atom]['charge'])
+        for atom in parameters_for_current_state["nonbonded"]:
+            charges.append(parameters_for_current_state["nonbonded"][atom]["charge"])
 
         if len(charges) != len(
             self.titrationGroups[titration_group_index].atom_indices
@@ -4797,7 +4950,6 @@
             raise Exception(
                 "The number of charges must match the number (and order) of atoms in the defined titration group."
             )
-        
 
         state = _TautomerState.from_lists(
             relative_energy * self.beta,
@@ -4808,8 +4960,6 @@
         self.titrationGroups[titration_group_index].add_state(state)
         return
 
-
-
     def _generating_parameter_for_current_state(self, state_block):
         """
         Generates the parameter lookup for tautomer state changes
@@ -4820,7 +4970,6 @@
         dictionary containing 'nonbonded', 'charge_list', 'bonded', 'angle', 'torsion' entries. 
 
         """
-
 
         bonded_par = dict()
         angle_par = dict()
@@ -4829,36 +4978,51 @@
         charge_list = list()
         # Extract charges for this titration state.
         # is defined in elementary_charge units
-        log.info('###############')
+        log.info("###############")
         state_index = int(state_block.get("index"))
-        log.info('-- Looking at parameters of State: {}'.format(state_index))
+        log.info("-- Looking at parameters of State: {}".format(state_index))
 
         # build atom properties
         for index, atom in enumerate(state_block.xpath("Atom")):
-            nonbonded_par[atom.get('name')] = { 'charge' : float(atom.get("charge")), 
-                                                'epsilon' : float(atom.get("epsilon")), 
-                                                'sigma' : float(atom.get("sigma")), 
-                                                'type' : atom.get('type'),
-                                                'ffxml_index' :  int(index)}
+            nonbonded_par[atom.get("name")] = {
+                "charge": float(atom.get("charge")),
+                "epsilon": float(atom.get("epsilon")),
+                "sigma": float(atom.get("sigma")),
+                "type": atom.get("type"),
+                "ffxml_index": int(index),
+            }
             charge_list.append(float(atom.get("charge")))
 
         # build bond properties
         for index, bond in enumerate(state_block.xpath("Bond")):
-            key = (bond.get('name1'), bond.get('name2'))
-            bonded_par[key] = { 'length' : bond.get('length'), 'k': bond.get('k'), 'ffxml_index' :  int(index)}
+            key = (bond.get("name1"), bond.get("name2"))
+            bonded_par[key] = {
+                "length": bond.get("length"),
+                "k": bond.get("k"),
+                "ffxml_index": int(index),
+            }
 
         # build angle properties
         for index, angle in enumerate(state_block.xpath("Angle")):
-            key = (angle.get('name1'), angle.get('name2'), angle.get('name3'))
-            angle_par[key] = {'angle' : angle.get('angle'), 'k' : angle.get('k'), 'ffxml_index' :  int(index)}
+            key = (angle.get("name1"), angle.get("name2"), angle.get("name3"))
+            angle_par[key] = {
+                "angle": angle.get("angle"),
+                "k": angle.get("k"),
+                "ffxml_index": int(index),
+            }
 
         # build torsion properties
-        log.info('Parsing proper parameters from ffxml file')
+        log.info("Parsing proper parameters from ffxml file")
         for index, torsion in enumerate(state_block.xpath("Torsion")):
             torsion_par[index] = dict(torsion.items())
-        
-        return {'nonbonded' : nonbonded_par, 'charge_list' : charge_list, 'bonded' : bonded_par, 'angle' : angle_par, 'torsion' : torsion_par}
-
+
+        return {
+            "nonbonded": nonbonded_par,
+            "charge_list": charge_list,
+            "bonded": bonded_par,
+            "angle": angle_par,
+            "torsion": torsion_par,
+        }
 
 
 class _TautomerState(_TitrationState):
@@ -4877,9 +5041,14 @@
         # and a log (reverse/forward) proposal probability ratio
         self._mc_moves = dict()  # Dict[str, List[COOHDummyMover]]
 
-
     @classmethod
-    def from_lists(cls, g_k, parameters, proton_count,cooh_movers: Optional[List[COOHDummyMover]] = None):
+    def from_lists(
+        cls,
+        g_k,
+        parameters,
+        proton_count,
+        cooh_movers: Optional[List[COOHDummyMover]] = None,
+    ):
         """Instantiate a _TitrationState from g_k, proton count and a list of the charges
 
         Returns
@@ -4890,7 +5059,7 @@
         obj.g_k = g_k  # dimensionless quantity
         obj.lookup_for_parameters = copy.deepcopy(parameters)
         obj.proton_count = proton_count
-        obj.charges = copy.deepcopy(parameters['charge_list'])
+        obj.charges = copy.deepcopy(parameters["charge_list"])
 
         # Note that forces are to be manually added by force caching functionality in ProtonDrives
         obj._forces = list()
@@ -4901,12 +5070,10 @@
                     obj._mc_moves["COOH"] = list()
                 obj._mc_moves["COOH"].append(mover)
 
-    
         return obj
 
 
-
-def log_progress(sequence, every=None, size=None, name='Items'):
+def log_progress(sequence, every=None, size=None, name="Items"):
     from ipywidgets import IntProgress, HTML, VBox
     from IPython.display import display
 
@@ -4921,13 +5088,13 @@
             if size <= 200:
                 every = 1
             else:
-                every = int(size / 200)     # every 0.5%
+                every = int(size / 200)  # every 0.5%
     else:
-        assert every is not None, 'sequence is iterator, set every'
+        assert every is not None, "sequence is iterator, set every"
 
     if is_iterator:
         progress = IntProgress(min=0, max=1, value=1)
-        progress.bar_style = 'info'
+        progress.bar_style = "info"
     else:
         progress = IntProgress(min=0, max=size, value=0)
     label = HTML()
@@ -4939,25 +5106,17 @@
         for index, record in enumerate(sequence, 1):
             if index == 1 or index % every == 0:
                 if is_iterator:
-                    label.value = '{name}: {index} / ?'.format(
-                        name=name,
-                        index=index
-                    )
+                    label.value = "{name}: {index} / ?".format(name=name, index=index)
                 else:
                     progress.value = index
-                    label.value = u'{name}: {index} / {size}'.format(
-                        name=name,
-                        index=index,
-                        size=size
+                    label.value = u"{name}: {index} / {size}".format(
+                        name=name, index=index, size=size
                     )
             yield record
     except:
-        progress.bar_style = 'danger'
+        progress.bar_style = "danger"
         raise
     else:
-        progress.bar_style = 'success'
+        progress.bar_style = "success"
         progress.value = index
-        label.value = "{name}: {index}".format(
-            name=name,
-            index=str(index or '?')
-        )+        label.value = "{name}: {index}".format(name=name, index=str(index or "?"))